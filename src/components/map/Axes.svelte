<script>
  // Add index to labels for staggered animation
  import { onMount } from 'svelte';

  const { 
    xAxisArray = [],
    yAxisArray = [],
    cols = 0,
    rows = 0
  } = $props()

  
  onMount(() => {
    // Set index CSS variables for staggered animation
    const xLabels = document.querySelectorAll('.axes .x .label');
    const yLabels = document.querySelectorAll('.axes .y .label');
    
    [...xLabels].forEach((el, i) => {
      if (!el.classList.contains('center')) {
        el.style.setProperty('--index', i);
      }
    });
    
    [...yLabels].forEach((el, i) => {
      if (!el.classList.contains('center')) {
        el.style.setProperty('--index', i);
      }
    });
  });
</script>

<div class="axes">
  <!-- Replace nested divs with direct x -->
  <div class="x">
    {#each xAxisArray as coord}
      <div 
        class="label" 
        class:center={coord.isCenter} 
        style="width: calc(100% / {cols});">
        {coord.value}
      </div>
    {/each}
  </div>
  
  <!-- Replace nested divs with direct y -->
  <div class="y">
    {#each yAxisArray as coord}
      <div 
        class="label" 
        class:center={coord.isCenter} 
        style="height: calc(100% / {rows});">
        {coord.value}
      </div>
    {/each}
  </div>
</div>

<style>
  .axes {
    position: absolute;
    top: 0;
    left: 0;
    width: 100%;
    height: 100%;
    pointer-events: none;
    z-index: 3;
<<<<<<< HEAD
    animation: fadeIn 1.5s ease 2s forwards;
    opacity: 0;
  }
  
  @keyframes fadeIn {
    from { opacity: 0; }
    to { opacity: 1; }
=======
    opacity: 0; /* Start hidden */
    animation: fadeIn 0.7s ease-out forwards;
    animation-delay: 1.2s; /* Wait for grid animation to complete */
>>>>>>> bdfa909e
  }
  
  /* x positioning and style */
  .x {
    display: flex;
    position: absolute;
    bottom: 0;
    left: 0;
    right: 0;
    height: 2em;
    flex-direction: row;
    background: transparent;
  }
  
  /* y positioning and style */
  .y {
    display: flex;
    position: absolute;
    top: 0;
    left: 0;
    width: 2em;
    height: 100%;
    flex-direction: column;
    background: transparent;
  }
  
  .label {
    display: flex;
    align-items: center;
    justify-content: center;
    font-size: 0.9em;
<<<<<<< HEAD
    color: #333;
    background-color: rgba(255, 255, 255, 0.6);
=======
    color: rgba(0, 0, 0, 0.8); /* Changed to dark text color for better contrast */
>>>>>>> bdfa909e
    box-sizing: border-box;
    overflow: hidden;
    text-overflow: ellipsis;
    border: 0.05em solid transparent; /* Start with transparent border */
    pointer-events: auto;
<<<<<<< HEAD
    transition: all 0.2s ease;
=======
    text-shadow: 0 0 0.15em rgba(255, 255, 255, 0.7); /* Reversed shadow for dark text */
    background-color: rgba(255, 255, 255, 0.4); /* Increased opacity for better readability */
    font-weight: 500; /* Slightly bolder text for better readability */
    
    /* Use separate animation for labels with a slight delay */
    opacity: 0;
    animation: fadeInLabel 0.4s ease-out forwards;
    animation-delay: calc(1.2s + 0.02s * var(--index, 0)); /* Stagger effect */
    
    /* Remove problematic effects */
    transition: background-color 0.2s ease, border-color 0.2s ease;
  }
  
  /* Simplified animation without filter/blur effects */
  @keyframes fadeInLabel {
    0% {
      opacity: 0;
      border-color: transparent;
    }
    100% {
      opacity: 1;
      border-color: rgba(255, 255, 255, 0.1);
    }
>>>>>>> bdfa909e
  }
  
  .label.center {
    font-weight: bold;
<<<<<<< HEAD
    background-color: rgba(192, 192, 192, 0.85);
    border-color: rgba(255, 255, 255, 0.3);
  }
  
  .label:hover {
    background-color: rgba(210, 210, 210, 0.9);
=======
    background-color: rgba(192, 192, 192, 0.7); /* Changed from blue to silver */
    color: rgba(0, 0, 0, 0.9); /* Changed to dark text for better contrast on silver */
    text-shadow: 0 0 0.1875em rgba(255, 255, 255, 0.8); /* Reversed shadow for dark text */
    /* Also start with transparent border */
    border-color: transparent;
    animation: fadeInCenterLabel 0.5s ease-out forwards;
    animation-delay: 1.2s; /* Center appears first */
  }
  
  @keyframes fadeInCenterLabel {
    0% {
      opacity: 0;
      border-color: transparent;
    }
    100% {
      opacity: 1;
      border-color: rgba(255, 255, 255, 0.5);
    }
  }
  
  .label:hover {
    /* Remove filter: brightness */
    background-color: rgba(255, 255, 255, 0.6); /* Even brighter on hover */
>>>>>>> bdfa909e
    border-color: rgba(255, 255, 255, 0.5);
  }
  
  /* Remove duplicate animation on container */
  :global(.axes-container) {
    z-index: 3;
    pointer-events: none;
  }
  
  @keyframes fadeIn {
    0% {
      opacity: 0;
    }
    100% {
      opacity: 1;
    }
  }
  
  /* Also adjust the axis animations to be in sync with container */
  :global(.x-axis),
  :global(.y-axis) {
    opacity: 1; /* Let the cell animations handle the fading */
  }
</style>

<|MERGE_RESOLUTION|>--- conflicted
+++ resolved
@@ -30,25 +30,23 @@
 </script>
 
 <div class="axes">
-  <!-- Replace nested divs with direct x -->
   <div class="x">
-    {#each xAxisArray as coord}
+    {#each xAxisArray as coord, i}
       <div 
         class="label" 
         class:center={coord.isCenter} 
-        style="width: calc(100% / {cols});">
+        style="width: calc(100% / {cols}); --index: {i};">
         {coord.value}
       </div>
     {/each}
   </div>
   
-  <!-- Replace nested divs with direct y -->
   <div class="y">
-    {#each yAxisArray as coord}
+    {#each yAxisArray as coord, i}
       <div 
         class="label" 
         class:center={coord.isCenter} 
-        style="height: calc(100% / {rows});">
+        style="height: calc(100% / {rows}); --index: {i};">
         {coord.value}
       </div>
     {/each}
@@ -64,7 +62,9 @@
     height: 100%;
     pointer-events: none;
     z-index: 3;
-<<<<<<< HEAD
+    opacity: 0; /* Start hidden */
+    animation: fadeIn 0.7s ease-out forwards;
+    animation-delay: 1.2s; /* Wait for grid animation to complete */
     animation: fadeIn 1.5s ease 2s forwards;
     opacity: 0;
   }
@@ -72,11 +72,6 @@
   @keyframes fadeIn {
     from { opacity: 0; }
     to { opacity: 1; }
-=======
-    opacity: 0; /* Start hidden */
-    animation: fadeIn 0.7s ease-out forwards;
-    animation-delay: 1.2s; /* Wait for grid animation to complete */
->>>>>>> bdfa909e
   }
   
   /* x positioning and style */
@@ -108,20 +103,12 @@
     align-items: center;
     justify-content: center;
     font-size: 0.9em;
-<<<<<<< HEAD
-    color: #333;
-    background-color: rgba(255, 255, 255, 0.6);
-=======
     color: rgba(0, 0, 0, 0.8); /* Changed to dark text color for better contrast */
->>>>>>> bdfa909e
     box-sizing: border-box;
     overflow: hidden;
     text-overflow: ellipsis;
     border: 0.05em solid transparent; /* Start with transparent border */
     pointer-events: auto;
-<<<<<<< HEAD
-    transition: all 0.2s ease;
-=======
     text-shadow: 0 0 0.15em rgba(255, 255, 255, 0.7); /* Reversed shadow for dark text */
     background-color: rgba(255, 255, 255, 0.4); /* Increased opacity for better readability */
     font-weight: 500; /* Slightly bolder text for better readability */
@@ -145,19 +132,10 @@
       opacity: 1;
       border-color: rgba(255, 255, 255, 0.1);
     }
->>>>>>> bdfa909e
   }
   
   .label.center {
     font-weight: bold;
-<<<<<<< HEAD
-    background-color: rgba(192, 192, 192, 0.85);
-    border-color: rgba(255, 255, 255, 0.3);
-  }
-  
-  .label:hover {
-    background-color: rgba(210, 210, 210, 0.9);
-=======
     background-color: rgba(192, 192, 192, 0.7); /* Changed from blue to silver */
     color: rgba(0, 0, 0, 0.9); /* Changed to dark text for better contrast on silver */
     text-shadow: 0 0 0.1875em rgba(255, 255, 255, 0.8); /* Reversed shadow for dark text */
@@ -181,7 +159,6 @@
   .label:hover {
     /* Remove filter: brightness */
     background-color: rgba(255, 255, 255, 0.6); /* Even brighter on hover */
->>>>>>> bdfa909e
     border-color: rgba(255, 255, 255, 0.5);
   }
   
